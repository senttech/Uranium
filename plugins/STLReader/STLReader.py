--- conflicted
+++ resolved
@@ -7,14 +7,8 @@
         super(STLReader, self).__init__()
         self._supported_extension = ".stl"
     
-<<<<<<< HEAD
     ## Decide if we need to use ascii or binary in order to read file
-    def read(self, file_name):
-=======
-    # Decide if we need to use ascii or binary in order to read file
     def read(self, file_name, storage_device):
-        print 'reading yeah'
->>>>>>> ca5fb516
         mesh = None
         if(self._supported_extension in file_name):
             mesh = MeshData()
