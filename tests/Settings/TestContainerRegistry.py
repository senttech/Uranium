--- conflicted
+++ resolved
@@ -109,23 +109,6 @@
     def deserialize(self, serialized):
         raise NotImplementedError()
 
-<<<<<<< HEAD
-##  Creates a brand new container registry.
-#
-#   To force a new container registry, the registry is first set to None and
-#   then re-requested.
-#
-#   \return A brand new container registry.
-@pytest.fixture
-def container_registry():
-    Resources.addSearchPath(os.path.dirname(os.path.abspath(__file__)))
-    ContainerRegistry._ContainerRegistry__instance = None # Reset the private instance variable every time
-    PluginRegistry.getInstance().removeType("settings_container")
-
-    return ContainerRegistry.getInstance()
-
-=======
->>>>>>> a4b5352b
 ##  Tests adding a container to the registry.
 #
 #   \param container_registry A new container registry from a fixture.
