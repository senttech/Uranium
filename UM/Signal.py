--- conflicted
+++ resolved
@@ -4,19 +4,14 @@
 # Copyright (c) David H. Bronke
 # Uranium is released under the terms of the AGPLv3 or higher.
 
-<<<<<<< HEAD
-=======
-from UM.Event import CallFunctionEvent
-from UM.Decorators import deprecated, call_if_enabled
-from UM.Logger import Logger
-
->>>>>>> f5af654e
 import inspect
 import threading
 import os
 from weakref import WeakSet, WeakKeyDictionary
 
 from UM.Event import CallFunctionEvent
+from UM.Decorators import deprecated, call_if_enabled
+from UM.Logger import Logger
 
 # Helper functions for tracing signal emission.
 def _traceEmit(signal, *args, **kwargs):
@@ -115,12 +110,8 @@
     #   \note If the Signal type is Queued and this is not called from the application thread
     #   the call will be posted as an event to the application main thread, which means the
     #   function will be called on the next application event loop tick.
-<<<<<<< HEAD
+    @call_if_enabled(_traceEmit, _isTraceEnabled())
     def emit(self, *args, **kwargs):
-=======
-    @call_if_enabled(_traceEmit, _isTraceEnabled())
-    def emit(self, *args, **kargs):
->>>>>>> f5af654e
         try:
             if self.__type == Signal.Queued:
                 Signal._app.functionEvent(CallFunctionEvent(self.emit, args, kwargs))
@@ -231,10 +222,7 @@
     def __init__(self, **kwargs):
         super().__init__(**kwargs)
         for name, signal in inspect.getmembers(self, lambda i: isinstance(i, Signal)):
-<<<<<<< HEAD
             setattr(self, name, Signal(type = signal.getType())) #pylint: disable=bad-whitespace
-=======
-            setattr(self, name, Signal(type = signal.getType()))
 
 ##  Class decorator that ensures a class has unique instances of signals.
 #
@@ -264,5 +252,4 @@
         return sub
 
     cls.__new__ = new_new
-    return cls
->>>>>>> f5af654e
+    return cls