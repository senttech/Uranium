// Copyright (c) 2015 Ultimaker B.V.
// Uranium is released under the terms of the AGPLv3 or higher.

import QtQuick 2.2
import QtQuick.Controls 1.1
import QtQuick.Controls.Styles 1.1
import QtQuick.Layouts 1.1

import UM 1.1 as UM

ScrollView
{
    id: base;

    style: UM.Theme.styles.scrollview;

    property Action configureSettings;
    signal showTooltip(Item item, point location, string text);
    signal hideTooltip();


    property variant expandedCategories: []

    Column
    {
        UM.I18nCatalog { id: catalog; name:"uranium"}
        id: contents
        spacing: UM.Theme.sizes.default_lining.height;

<<<<<<< HEAD
        Repeater {
            model: UM.SettingCategoriesModel { id: categoriesModel; }
=======
        Repeater
        {
            model: UM.Models.settingCategoriesModel;
>>>>>>> 5a712ecf

            delegate: Item
            {
                id: delegateItem;
                width: childrenRect.width;
                height: childrenRect.height;

                visible: model.visible;

                property variant settingsModel: model.settings;

                SidebarCategoryHeader
                {
                    id: categoryHeader;
                    activeFocusOnTab: false
                    width: UM.Theme.sizes.sidebar.width;
                    height: UM.Theme.sizes.section.height;

                    text: model.name;
                    iconSource: UM.Theme.icons[model.icon];
                    checkable: true;

                    property bool previousChecked: false
                    checked: base.expandedCategories.indexOf(model.id) != -1;
                    onClicked:
                    {
                        var categories = base.expandedCategories;
                        if(checked)
                        {
                            categories.push(model.id);
                        }
                        else
                        {
                            categories.splice(base.expandedCategories.indexOf(model.id), 1);
                        }
                        base.expandedCategories = categories;
                    }
                }

<<<<<<< HEAD
                Label {
                    id: hiddenSettingsLabel;

                    anchors.top: categoryHeader.bottom;
                    width: categoryHeader.width;
                    horizontalAlignment: Text.AlignHCenter;

                    text: catalog.i18ncp("@label", "{0} hidden setting uses a custom value", "{0} hidden settings use custom values", model.hiddenOverriddenSettingsCount);

                    opacity: model.hiddenOverriddenSettingsCount > 0 ? 1 : 0;
                    height: model.hiddenOverriddenSettingsCount > 0 ? 20 : 0;
                }

                Column {
                    id: settings;

                    anchors.top: hiddenSettingsLabel.bottom;
                    anchors.topMargin: spacing;

                    height: childrenHeight;
                    width: UM.Theme.sizes.setting.width;
                    spacing: UM.Theme.sizes.default_margin.height;
                    opacity: 1;
=======
                Column
                {
                    id: settings;

                    anchors.top: categoryHeader.bottom;

                    height: 0;
                    spacing: 0
                    opacity: 0;
>>>>>>> 5a712ecf

                    property real childrenHeight:
                    {
                        var h = 0.0;
                        for(var i in children)
                        {
                            var item = children[i];
                            h += children[i].height;
                            if(item.settingVisible)
                            {
                                if(i > 0)
                                {
                                    h += spacing;
                                }
                            }
                        }
                        return h;
                    }

                    Repeater
                    {
                        model: delegateItem.settingsModel;

                        delegate: UM.SettingItem
                        {
                            id: item;

                            width: UM.Theme.sizes.sidebar.width - UM.Theme.sizes.default_margin.width * 2

<<<<<<< HEAD
                            height: settingVisible ? UM.Theme.sizes.setting.height : 0;
=======
                            height: model.visible ? UM.Theme.sizes.setting.height +  UM.Theme.sizes.default_lining.height : 0;
>>>>>>> 5a712ecf
                            Behavior on height { NumberAnimation { duration: 75; } }
                            opacity: settingVisible ? 1 : 0;
                            Behavior on opacity { NumberAnimation { duration: 75; } }

                            enabled: categoryHeader.checked && settingVisible;

                            property bool settingVisible: model.visible && model.enabled;

                            name: model.name;
                            description: model.description;
                            value: model.value;
                            unit: model.unit;
                            valid: model.valid;
                            depth: model.depth
                            type: model.type;
                            options: model.type == "enum" ? model.options : null;
                            key: model.key;
                            overridden: model.overridden;

                            style: UM.Theme.styles.setting_item;

                            onItemValueChanged: delegateItem.settingsModel.setSettingValue(index, model.key, value);
                            onContextMenuRequested: contextMenu.popup();
                            onResetRequested: delegateItem.settingsModel.resetSettingValue(model.key)

                            onShowTooltip:
                            {
                                position = Qt.point(UM.Theme.sizes.default_margin.width, item.height);
                                base.showTooltip(item, position, model.description)
                            }
                            onHideTooltip: base.hideTooltip()

                            Menu
                            {
                                id: contextMenu;

                                MenuItem
                                {
                                    //: Settings context menu action
                                    text: catalog.i18nc("@action:menu","Hide this setting");
                                    onTriggered: delegateItem.settingsModel.hideSetting(model.key);
                                }
                                MenuItem {
                                    //: Settings context menu action
                                    text: catalog.i18nc("@action:menu","Configure setting visiblity...");

                                    onTriggered: if(base.configureSettings) base.configureSettings.trigger();
                                }
                            }
                        }
                    }

<<<<<<< HEAD
                    states: State {
                        name: "collapsed";
                        when: !categoryHeader.checked;
=======
                    states: State
                    {
                        name: "expanded";
                        when: categoryHeader.checked;
>>>>>>> 5a712ecf

                        PropertyChanges
                        {
                            target: settings;
<<<<<<< HEAD
                            opacity: 0;
                            height: 0;
                            anchors.topMargin: 0;
                        }
                    }

                    transitions: Transition {
                        to: "collapsed";
                        reversible: true;
                        enabled: !categoriesModel.resetting;
                        SequentialAnimation {
                            NumberAnimation { property: "opacity"; duration: 75; }
                            ParallelAnimation {
=======
                            opacity: 1;
                            height: settings.childrenHeight;
                            //anchors.topMargin: UM.Theme.sizes.default_margin.height;
                        }
                    }

                    transitions: Transition
                    {
                        to: "expanded";
                        reversible: true;
                        SequentialAnimation
                        {
                            ParallelAnimation
                            {
>>>>>>> 5a712ecf
                                NumberAnimation { property: "height"; duration: 75; }
                                //NumberAnimation { property: "anchors.topMargin"; duration: 75; }
                            }
                        }
                    }
                }
            }
        }

        UM.I18nCatalog { id: catalog; name: "uranium"; }
    }
}<|MERGE_RESOLUTION|>--- conflicted
+++ resolved
@@ -27,14 +27,8 @@
         id: contents
         spacing: UM.Theme.sizes.default_lining.height;
 
-<<<<<<< HEAD
         Repeater {
             model: UM.SettingCategoriesModel { id: categoriesModel; }
-=======
-        Repeater
-        {
-            model: UM.Models.settingCategoriesModel;
->>>>>>> 5a712ecf
 
             delegate: Item
             {
@@ -74,7 +68,6 @@
                     }
                 }
 
-<<<<<<< HEAD
                 Label {
                     id: hiddenSettingsLabel;
 
@@ -92,23 +85,10 @@
                     id: settings;
 
                     anchors.top: hiddenSettingsLabel.bottom;
-                    anchors.topMargin: spacing;
 
                     height: childrenHeight;
-                    width: UM.Theme.sizes.setting.width;
-                    spacing: UM.Theme.sizes.default_margin.height;
+                    spacing: 0;
                     opacity: 1;
-=======
-                Column
-                {
-                    id: settings;
-
-                    anchors.top: categoryHeader.bottom;
-
-                    height: 0;
-                    spacing: 0
-                    opacity: 0;
->>>>>>> 5a712ecf
 
                     property real childrenHeight:
                     {
@@ -138,11 +118,7 @@
 
                             width: UM.Theme.sizes.sidebar.width - UM.Theme.sizes.default_margin.width * 2
 
-<<<<<<< HEAD
-                            height: settingVisible ? UM.Theme.sizes.setting.height : 0;
-=======
-                            height: model.visible ? UM.Theme.sizes.setting.height +  UM.Theme.sizes.default_lining.height : 0;
->>>>>>> 5a712ecf
+                            height: settingVisible ? UM.Theme.sizes.setting.height + UM.Theme.sizes.default_lining.height : 0;
                             Behavior on height { NumberAnimation { duration: 75; } }
                             opacity: settingVisible ? 1 : 0;
                             Behavior on opacity { NumberAnimation { duration: 75; } }
@@ -195,21 +171,13 @@
                         }
                     }
 
-<<<<<<< HEAD
                     states: State {
                         name: "collapsed";
                         when: !categoryHeader.checked;
-=======
-                    states: State
-                    {
-                        name: "expanded";
-                        when: categoryHeader.checked;
->>>>>>> 5a712ecf
 
                         PropertyChanges
                         {
                             target: settings;
-<<<<<<< HEAD
                             opacity: 0;
                             height: 0;
                             anchors.topMargin: 0;
@@ -223,22 +191,6 @@
                         SequentialAnimation {
                             NumberAnimation { property: "opacity"; duration: 75; }
                             ParallelAnimation {
-=======
-                            opacity: 1;
-                            height: settings.childrenHeight;
-                            //anchors.topMargin: UM.Theme.sizes.default_margin.height;
-                        }
-                    }
-
-                    transitions: Transition
-                    {
-                        to: "expanded";
-                        reversible: true;
-                        SequentialAnimation
-                        {
-                            ParallelAnimation
-                            {
->>>>>>> 5a712ecf
                                 NumberAnimation { property: "height"; duration: 75; }
                                 //NumberAnimation { property: "anchors.topMargin"; duration: 75; }
                             }
